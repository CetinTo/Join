<!DOCTYPE html>
<html lang="en">
  <head>
    <meta charset="UTF-8" />
    <meta name="viewport" content="width=device-width, initial-scale=1.0" />
    <link rel="preconnect" href="https://fonts.googleapis.com" />
    <link rel="preconnect" href="https://fonts.gstatic.com" crossorigin />
    <link
      href="https://fonts.googleapis.com/css2?family=Inter:ital,opsz,wght@0,14..32,100..900;1,14..32,100..900&family=PT+Sans:ital,wght@0,400;0,700;1,400;1,700&family=Raleway:ital,wght@0,100..900;1,100..900&family=Rubik+Vinyl&display=swap"
      rel="stylesheet" />
    <link rel="icon" href="./img/capa.png" type="image/png" />
    <link rel="stylesheet" href="./styles/standard.css" />
    <link rel="stylesheet" href="./styles/header.css" />
    <link rel="stylesheet" href="./styles/side-menu.css" />
    <link rel="stylesheet" href="./styles/summary.css" />
    <link rel="stylesheet" href="./styles/profile-dropdown.css" />
    <link rel="stylesheet" href="./contact/styles/contacts.css">
    <link rel="stylesheet" href="./resources/help/help.css">
    <title>Join - Summary</title>
    <script src="./script/user.js"></script>
    <script src="./script/indexCounter.js"></script>
<<<<<<< HEAD
    <script src="./script/logout.js" defer></script>
=======
    <script src="./scripts/logout.js"></script>
>>>>>>> 349efeb17260c638cded864adbe9ecd4548a9dc6
    <script src="./script/dropdown.js"></script>
    <script src="./script/logout.js"></script>
  </head>
  <body>
    <div class="side-menu">
      <div class="logo-content-container">
        
        <div class="logo-container-side-menu-responsive">
          <img src="./img/capa_white.png" alt="Join.Logo" class="logo" />
        </div>
        <div class="menu-content">
          <div class="selected-menu">
            <a href="./index.html">
              <img src="./img/icon/summary.png" alt="summary" />Summary
            </a>
          </div>
          <div class="menu-content-div">
            <a href="./add-task/addtask.html" class="add-task-button">
              <img src="./img/icon/add_task.png" alt="add task">
              Add Task
            </a>
          </div>
          <div class="menu-content-div resp-cont-div">
            <a href="./board/board.html">
              <img src="./img/icon/board.png" alt="board" />Board
            </a>
          </div>
          <div class="menu-content-div">
            <a href="./contact/contacts.html">
              <img src="./img/icon/contacts.png" alt="contacts" />Contacts
            </a>
          </div>
        </div>
      </div>
      <div class="policy-container">
        <div class="policy-container-div">
          <div>
            <a href="./resources/private-policy/privacy-policy.html">Privacy Policy</a>
          </div>
          <div>
            <a href="./resources/legal-notice/legal-notice.html">Legal Notice</a>
          </div>
        </div>
      </div>
    </div>
    <div class="main-div">
      <div class="header">
        <div class="main-header">
          <div class="header-logo-none-resp">
            <img class="header-Logo" src="./img/capa.png" alt />
          </div>
          <div class="headline-header">Kanban Project Management Tool</div>
          <div class="header-right-side">
            <div>
              <a href="./resources/help/help.html" >
                <img src="./img/icon/help.png" alt="" />
              </a>
            </div>
            <div class="account">
              <div>G</div>
            </div>
          </div>
        </div>
      </div>
      <div class="dropdown-menu">
        <div class="dropdown-content">
          <div class="dropdown-content-div">
            <div class="dropdown-content-div-text">
              <div>
                <a href="./resources/help/help.html" target="_blank">Help</a>
              </div>
            </div>
          </div>
          <div class="dropdown-content-div">
            <div class="dropdown-content-div-text">
              <div>
                <a href="./resources/legal-notice/legal-notice.html">Legal notice</a>
              </div>
            </div>
          </div>
          <div class="dropdown-content-div">
            <div class="dropdown-content-div-text">
              <div>
                <a href="./resources/private-policy/privacy-policy.html">Privacy Policy</a>
              </div>
            </div>
          </div>
          <div class="dropdown-content-div" onclick="logout()">
            <div class="dropdown-content-div-text">
              <div>
                <a href="./login-signup/login.html" >Logout</a>
              </div>
            </div>
          </div>
        </div>
      </div>
      <div class="main-section">
        <div class="content-area">
          <div class="headline-main-div">
            <div class="headline-section">
              <div class="headline-text">Join 360</div>
              <div class="hr">|</div>
              <div class="headline-span">Key Metrics at a Glance</div>
              <p class="hr2">Key Metrics at a Glance</p>
            </div>
          </div>
          <div class="main-container-section">
            <div class="to-do-section">
              <div class="to-do-first-section">
                <div class="flexrow to-do-div" onclick="goToBoard()">
                  <div>
                    <img src="./img/icon/to-do-icon.png" alt="" class="to-do-icon" />
                  </div>
                  <div class="flxcolumn">
                    <div class="counter">0</div>
                    <div class="span">To-do</div>
                  </div>
                </div>
                <div class="flexrow to-do-div" onclick="goToBoard()">
                  <div>
                    <img src="./img/icon/done-icon.png" alt="" class="to-do-icon" />
                  </div>
                  <div class="flexcolumn">
                    <div class="counter-done">0</div>
                    <div class="span">done</div>
                  </div>
                </div>
              </div>
              <div class="to-do-second-section" onclick="goToBoard()">
                <div class="urgent-container flexrow">
                  <img src="./img/icon/urgent_icon.png" alt="" class="to-do-icon" />
                  <div class="flexcolumn">
                    <div class="urgent-counter counter">0</div>
                    <div class="urgent-text span">Urgent</div>
                  </div>
                </div>
                <div class="hr3">|</div>
                <div class="deadline-container">
                  <div class="deadline-date">October 16, 2024</div>
                  <div class="span-deadline">Upcoming Deadline</div>
                </div>
              </div>
              <div class="flexrow to-do-third-section">
                <div class="tasks-in-board" onclick="goToBoard()">
                  <div class="counter-tasks-in-board">0</div>
                  <div class="span">Tasks in Board</div>
                </div>
                <div class="tasks-in-board" onclick="goToBoard()">
                  <div class="counter-in-progress">0</div>
                  <div class="span">Tasks in Progress</div>
                </div>
                <div class="tasks-in-board" onclick="goToBoard()">
                  <div class="counter-await-feedback">0</div>
                  <div class="span">Awaiting Feedback</div>
                </div>
              </div>
            </div>
            <div class="greeting-section-container">
              <div class="greeting-section">
                <div>Good morning!</div>
                <name-span class="username-span ">Guest</name-span>
              </div>
            </div>
            
          </div>
        </div>
      </div>

      <div class="side-menu-bottom">
        <div class="logo-content-container-bottom">
          <div class="menu-content-bottom">
            <div class="selected-menu bottom-menu">
              <a href="./index.html">
                <img src="./img/icon/summary.png" alt="summary" />Summary
              </a>
            </div>
            <div class="menu-content-div resp-cont-div bottom-menu">
              <a href="./board/board.html">
                <img src="./img/icon/board.png" alt="board" />Board
              </a>
            </div>
            <div class="menu-content-div bottom-menu">
              <a href="./add-task/addtask.html" >
                <img src="./img/icon/add_task.png" alt="add task">
                Add Task
              </a>
            </div>
            <div class="menu-content-div bottom-menu">
              <a href="./contact/contacts.html">
                <img src="./img/icon/contacts.png" alt="contacts" />Contacts
              </a>
            </div>
          </div>
        </div>
      </div>
    </div>
    <script>
      function goToBoard() {
        window.location.href = "./board/board.html";
      }
      document.querySelector('.account').addEventListener('click', function(event) {
        event.stopPropagation();
        document.querySelector('.dropdown-menu').classList.toggle('show');
      });
      document.addEventListener('click', function(event) {
        const dropdown = document.querySelector('.dropdown-menu');
        if (!dropdown.contains(event.target) && dropdown.classList.contains('show')) {
          dropdown.classList.remove('show');
        }
      });
    </script>
    
    <script>
      
      window.onload = function() {
        
        var accountButton = document.querySelector('.account');
        var dropdownMenu = document.querySelector('.dropdown-menu');
        
        accountButton.outerHTML = accountButton.outerHTML;
      
        accountButton = document.querySelector('.account');
       
        accountButton.addEventListener('click', function(event) {
          event.stopPropagation();
          event.preventDefault();
          console.log('Account-Button wurde geklickt');
          
          if (dropdownMenu.style.display === 'block') {
            dropdownMenu.style.display = 'none';
          } else {
            dropdownMenu.style.display = 'block';
          }
        });

        document.addEventListener('click', function() {
          dropdownMenu.style.display = 'none';
        });

        dropdownMenu.addEventListener('click', function(event) {
          event.stopPropagation();
        });
      };
    </script>
  </body>
</html><|MERGE_RESOLUTION|>--- conflicted
+++ resolved
@@ -19,11 +19,7 @@
     <title>Join - Summary</title>
     <script src="./script/user.js"></script>
     <script src="./script/indexCounter.js"></script>
-<<<<<<< HEAD
     <script src="./script/logout.js" defer></script>
-=======
-    <script src="./scripts/logout.js"></script>
->>>>>>> 349efeb17260c638cded864adbe9ecd4548a9dc6
     <script src="./script/dropdown.js"></script>
     <script src="./script/logout.js"></script>
   </head>
@@ -114,7 +110,7 @@
           <div class="dropdown-content-div" onclick="logout()">
             <div class="dropdown-content-div-text">
               <div>
-                <a href="./login-signup/login.html" >Logout</a>
+                <a href="./login-signup/login.html">Logout</a>
               </div>
             </div>
           </div>
