<!DOCTYPE html>
<html lang="en">

  <head>
    <meta charset="UTF-8" />
    <meta name="viewport" content="width=device-width, initial-scale=1.0" />
    <link rel="preconnect" href="https://fonts.googleapis.com">
    <link rel="preconnect" href="https://fonts.gstatic.com" crossorigin>
    <link rel="icon" href="../img/capa.png" type="image/png" />
    <link href="https://fonts.googleapis.com/css2?family=Inter:ital,opsz,wght@0,14..32,100..900;1,14..32,100..900&family=PT+Sans:ital,wght@0,400;0,700;1,400;1,700&family=Raleway:ital,wght@0,100..900;1,100..900&family=Rubik+Vinyl&display=swap" rel="stylesheet">
    <title>Log in</title>
    <link rel="stylesheet" href="./login-signup-styles/login.css" />
    <script src="./scripts/login.js"></script>
<<<<<<< HEAD
  </head>
=======
    <script src="../script/user.js"></script>
    </head>
>>>>>>> 349efeb17260c638cded864adbe9ecd4548a9dc6

  <body>
    
    <div class="logo-container">
      <img src="../img/capa.png" alt="Logo" class="logo animated" />
      <img src="../img/capa_white.png" alt="Logo" class="logo-resp animated" />
    </div>

    <!-- Header -->
    <header>
      <img src="../img/capa.png" alt="Logo" onclick="reload()" class="logo-small" />
      <div class="signup-link header-text ">
        <span  >Not a Join user?</span>
        <button class="signup-btn"><a href="./sign-up.html" >Sign up</a></button>
      </div>
    </header>

    <!-- <br />
    <br />
    <br />
    <br /> -->

    <!-- Login Modal -->
    <div class="center-container">
      <div class="login-modal" id="loginModal">
        <div class="modal-div">
          <h2 id="loginText">Log in</h2>

          <form id="loginForm" class="login-form">
            <div class="input-group">
              <input
              type="email"
              id="email"
              placeholder="Email"
              required
              class="input-email"
              autocomplete="email"
            />
            </div>

            <div class="input-group">
              <input
              type="password"
              id="password"
              placeholder="Password"
              required
              class="icon-lock"
              autocomplete="current-password"
            />
            </div>

            <div class="button-div">
              <div class="button-group">
                <button type="submit" class="btn login-btn">Log in</button>
                <a class="btn guest-btn" href="../index.html">Guest Log in</a>
              </div>
            </div>
          </form>
        </div>
      </div>
    </div>

    <div class="signup-link header-text-bottom">
      <span  >Not a Join user?</span>
      <button class="signup-btn"><a href="./sign-up.html" >Sign up</a></button>
    </div>
    <!-- Footer -->
<<<<<<< HEAD
    <footer>
      <a href="#" id="privacyPolicyLink">Privacy Policy</a>
      <a href="#" id="legalNoticeLink">Legal notice</a>
=======
    <footer class="footer">


      
      <a href="../resources/private-policy/privacy-policy.html">Privacy Policy</a>

      <a href="../resources/legal-notice/legal-notice.html">Legal notice</a>
>>>>>>> 349efeb17260c638cded864adbe9ecd4548a9dc6
    </footer>

    <!-- Modals für Privacy Policy und Legal Notice anpassen -->
    <div id="privacyPolicyModal" class="legal-modal">
      <div class="modal-logo">
        <img src="../img/capa.png" alt="Logo" class="modal-logo-img" />
      </div>
      <div class="legal-modal-content">
        <h2>Privacy Policy</h2>
        <div class="legal-content">
          <h3>Subtitle</h3>
          <p>Lorem ipsum dolor sit amet, consectetur adipiscing elit. Pellentesque odio felis, iaculis ut massa eget, ornare lacinia urna. In dignissim justo eu velit sagittis, in scelerisque nulla convallis. Vestibulum eros lorem, sollicitudin eget eros non, varius aliquam mauris. Sed turpis ipsum, condimentum quis nulla at, lobortis facilisis ipsum. Nunc erat justo, hendrerit vel enim vitae, feugiat mattis dui. In auctor dignissim luctus. Mauris ornare ipsum at ultrices eleifend. Praesent tempus congue magna. Quisque libero erat, pharetra a neque et, imperdiet semper justo.</p>
          
          <h3>Subtitle</h3>
          <p>Lorem ipsum dolor sit amet, consectetur adipiscing elit. Pellentesque odio felis, iaculis ut massa eget, ornare lacinia urna. In dignissim justo eu velit sagittis, in scelerisque nulla convallis. Vestibulum eros lorem, sollicitudin eget eros non, varius aliquam mauris. Sed turpis ipsum, condimentum quis nulla at, lobortis facilisis ipsum. Nunc erat justo, hendrerit vel enim vitae, feugiat mattis dui. In auctor dignissim luctus. Mauris ornare ipsum at ultrices eleifend. Praesent tempus congue magna. Quisque libero erat, pharetra a neque et, imperdiet semper justo.</p>
        </div>
      </div>
      <div class="legal-modal-footer">
        <a href="javascript:void(0);" class="login-button" onclick="closeModals()">
          <svg xmlns="http://www.w3.org/2000/svg" width="24" height="24" viewBox="0 0 24 24" fill="none" stroke="white" stroke-width="2" stroke-linecap="round" stroke-linejoin="round">
            <path d="M15 3h4a2 2 0 0 1 2 2v14a2 2 0 0 1-2 2h-4"></path>
            <polyline points="10 17 15 12 10 7"></polyline>
            <line x1="15" y1="12" x2="3" y2="12"></line>
          </svg>
          <span>Log In</span>
        </a>
        <div>
          <a href="javascript:void(0);" class="active" id="privacyFooterLink">Privacy Policy</a>
          <a href="javascript:void(0);" id="legalFooterLink">Legal Notice</a>
        </div>
      </div>
    </div>

    <div id="legalNoticeModal" class="legal-modal">
      <div class="modal-logo">
        <img src="../img/capa.png" alt="Logo" class="modal-logo-img" />
      </div>
      <div class="legal-modal-content">
        <h2>Legal Notice</h2>
        <div class="legal-content">
          <h3>Imprint</h3>
          <p>• [Student Names List]</p>
          <p>• [Address of the JOIN operator - e.g. one of the students]</p>
          <p>• [Postcode and city]</p>
          
          <h3>Acceptance of terms</h3>
          <p>By accessing and using Join (Product), you acknowledge and agree to the following terms and conditions, and any policies, guidelines, or amendments thereto that may be presented to you from time to time.</p>
          
          <h3>Scope and ownership of the product</h3>
          <p>Join has been developed as part of a student group project in a web development bootcamp at the Developer Akademie GmbH. It has an educational purpose and is not intended for extensive personal & business usage. As such, we cannot guarantee consistent availability, reliability, accuracy, or any other aspect of quality regarding this Product.</p>
        </div>
      </div>
      <div class="legal-modal-footer">
        <a href="javascript:void(0);" class="login-button" onclick="closeModals()">
          <svg xmlns="http://www.w3.org/2000/svg" width="24" height="24" viewBox="0 0 24 24" fill="none" stroke="white" stroke-width="2" stroke-linecap="round" stroke-linejoin="round">
            <path d="M15 3h4a2 2 0 0 1 2 2v14a2 2 0 0 1-2 2h-4"></path>
            <polyline points="10 17 15 12 10 7"></polyline>
            <line x1="15" y1="12" x2="3" y2="12"></line>
          </svg>
          <span>Log In</span>
        </a>
        <div>
          <a href="javascript:void(0);" id="privacyFooterLink2">Privacy Policy</a>
          <a href="javascript:void(0);" class="active" id="legalFooterLink2">Legal Notice</a>
        </div>
      </div>
    </div>
  </body>
</html><|MERGE_RESOLUTION|>--- conflicted
+++ resolved
@@ -11,12 +11,8 @@
     <title>Log in</title>
     <link rel="stylesheet" href="./login-signup-styles/login.css" />
     <script src="./scripts/login.js"></script>
-<<<<<<< HEAD
+    <script src="../script/user.js"></script>
   </head>
-=======
-    <script src="../script/user.js"></script>
-    </head>
->>>>>>> 349efeb17260c638cded864adbe9ecd4548a9dc6
 
   <body>
     
@@ -29,15 +25,10 @@
     <header>
       <img src="../img/capa.png" alt="Logo" onclick="reload()" class="logo-small" />
       <div class="signup-link header-text ">
-        <span  >Not a Join user?</span>
-        <button class="signup-btn"><a href="./sign-up.html" >Sign up</a></button>
+        <span>Not a Join user?</span>
+        <button class="signup-btn"><a href="./sign-up.html">Sign up</a></button>
       </div>
     </header>
-
-    <!-- <br />
-    <br />
-    <br />
-    <br /> -->
 
     <!-- Login Modal -->
     <div class="center-container">
@@ -55,6 +46,7 @@
               class="input-email"
               autocomplete="email"
             />
+            <span class="error-message"></span>
             </div>
 
             <div class="input-group">
@@ -66,6 +58,7 @@
               class="icon-lock"
               autocomplete="current-password"
             />
+            <span class="error-message"></span>
             </div>
 
             <div class="button-div">
@@ -78,25 +71,10 @@
         </div>
       </div>
     </div>
-
-    <div class="signup-link header-text-bottom">
-      <span  >Not a Join user?</span>
-      <button class="signup-btn"><a href="./sign-up.html" >Sign up</a></button>
-    </div>
-    <!-- Footer -->
-<<<<<<< HEAD
-    <footer>
-      <a href="#" id="privacyPolicyLink">Privacy Policy</a>
-      <a href="#" id="legalNoticeLink">Legal notice</a>
-=======
+      
     <footer class="footer">
-
-
-      
-      <a href="../resources/private-policy/privacy-policy.html">Privacy Policy</a>
-
-      <a href="../resources/legal-notice/legal-notice.html">Legal notice</a>
->>>>>>> 349efeb17260c638cded864adbe9ecd4548a9dc6
+      <a href="javascript:void(0);" id="privacyPolicyLink">Privacy Policy</a>
+      <a href="javascript:void(0);" id="legalNoticeLink">Legal Notice</a>
     </footer>
 
     <!-- Modals für Privacy Policy und Legal Notice anpassen -->
