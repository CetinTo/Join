<!DOCTYPE html>
<html lang="en">
  <head>
    <meta charset="UTF-8" />
    <meta name="viewport" content="width=device-width, initial-scale=1.0" />
    <link rel="preconnect" href="https://fonts.googleapis.com" />
    <link rel="preconnect" href="https://fonts.gstatic.com" crossorigin />
    <link
      href="https://fonts.googleapis.com/css2?family=Inter:ital,opsz,wght@0,14..32,100..900;1,14..32,100..900&family=PT+Sans:ital,wght@0,400;0,700;1,400;1,700&family=Raleway:ital,wght@0,100..900;1,100..900&family=Rubik+Vinyl&display=swap"
      rel="stylesheet"
    />
    <link rel="icon" href="../img/capa.png" type="image/png" />
    <link rel="stylesheet" href="../styles/header.css" />
    <link rel="stylesheet" href="../styles/side-menu.css" />
    <link rel="stylesheet" href="../styles/standard.css" />
    <link rel="stylesheet" href="../styles/profile-dropdown.css" />
    <link rel="stylesheet" href="../add-task/addtaskstyles/add-task-style.css" />
    <link rel="stylesheet" href="https://cdn.jsdelivr.net/npm/flatpickr/dist/flatpickr.min.css" />
    <link rel="stylesheet" href="../styles/summary.css">
    <script src="https://cdn.jsdelivr.net/npm/flatpickr"></script>
    <script src="https://cdn.jsdelivr.net/npm/flatpickr/dist/l10n/de.js"></script>
    <script src="../add-task/scripts/scripts.js" defer></script>
    <script src="./scripts/contacts.js"></script>
    <script src="./scripts/addTask.js"></script>
<<<<<<< HEAD
    <script src="../script/user.js"></script>
    <script src="../script/logout.js"></script>
=======
    
>>>>>>> b5cda9d9
    <title>Document</title>
  </head>
  <body>
    <div class="side-menu">
      <div class="logo-content-container">
        <div class="logo">
          <img src="../img/capa_white.png" alt="Join.Logo" class="logo" />
        </div>
        <div class="menu-content">
          <div class="menu-content-div">
            <a href="../index.html"><img src="../img/icon/summary.png" alt="summary" />Summary</a>
          </div>
          <div class="selected-menu">
            <a href="./addtask.html"><img src="../img/icon/add_task.png" alt="add_task" /> Add Task</a>
          </div>
          <div class="menu-content-div">
            <a href="../board/board.html"><img src="../img/icon/board.png" alt="board" />Board</a>
          </div>
          <div class="menu-content-div">
            <a href="../contact/contacts.html"><img src="../img/icon/contacts.png" alt="contacts" />Contacts</a>
          </div>
        </div>
      </div>
      <div class="policy-container">
        <div class="policy-container-div">
          <div><a href="./resources/private-policy/privacy-policy.html">Privacy Policy</a></div>
          <div><a href="./resources/legal-notice/legal-notice.html">Legal Notice</a></div>
        </div>
      </div>
    </div>
    <div class="main-div">
      <div class="header">
        <div class="main-header">
          <div class="header-logo-none-resp">
            <img class="header-Logo" src="../img/capa.png" alt />
          </div>
          <div class="headline-header">Kanban Project Management Tool</div>
          <div class="header-right-side">
            <div>
              <a href="../resources/help/help.html"><img src="../img/icon/help.png" alt="help" /></a>
            </div>
            <div class="account">
              <div>G</div>
            </div>
          </div>
        </div>
      </div>
      <div class="dropdown-menu">
        <div class="dropdown-content">
          <div class="dropdown-content-div">
            <div class="dropdown-content-div-text">
              <div>
                <a href="../resources/help/help.html">Help</a>
              </div>
            </div>
          </div>
          <div class="dropdown-content-div">
            <div class="dropdown-content-div-text">
              <div>
                <a href="../resources/legal-notice/legal-notice.html">Legal notice</a>
              </div>
            </div>
          </div>
          <div class="dropdown-content-div">
            <div class="dropdown-content-div-text">
              <div>
                <a href="../resources/private-policy/privacy-policy.html">Privacy Policy</a>
              </div>
            </div>
          </div>
          <div class="dropdown-content-div">
            <div class="dropdown-content-div-text">
              <div>
                <a href="../login-signup/login.html">Logout</a>
              </div>
            </div>
          </div>
        </div>
      </div>
      <div class="main-section">
        <div class="headline-div">
          <h1>Add Task</h1>
        </div>
        <div class="main-form-div">
          <div class="form-div">
            <form class="form-left">
              <div class="flrow">
                <span>Title<required-field>*</required-field></span>
                <input type="text" class="input" placeholder="Enter a title" />
              </div>
              <div class="flrow">
                <span>Description</span>
                <textarea placeholder="Enter a Description" class="description"></textarea>
              </div>
              <div class="flrow">
                <span>Assigned to</span>
                <select class="select-contact" style="display: none;">
                  <option value="" disabled selected>Select contacts to assign</option>
                </select>
                <div class="custom-dropdown">
                  <div class="dropdown-search-container">
                    <input type="text" class="dropdown-search" placeholder="Select to assign" onclick="toggleDropdown()" />
                    <img src="../img/arrow_drop_down.png" alt="Search Icon" class="search-icon" onclick="toggleDropdown()" />
                    <img src="../img/arrow_drop_down_aktive.png" alt="Search Icon" class="search-icon-active" onclick="toggleDropdown()" />
                  </div>
                  <div class="dropdown-list"></div>
                  <div class="assigned-to-profiles-container"></div>
                </div>
              </div>
            </form>
            <hr />
            <form class="form-right">
              <div class="flrow">
                <span>Due date<required-field>*</required-field></span>
                <div class="date-input-container">
                  <input type="text" id="date-input" class="date-input" placeholder="dd/mm/yyyy" />
                  <img src="../img/icon/event.png" alt="Calendar Icon" class="calendar-icon" onclick="openDatePicker()" />
                </div>
              </div>
              <div class="flrow">
                <span>Prio</span>
                <div class="priority-container">
                  <div class="priority-button-urgent" onclick="setPriority('urgent')">
                    Urgent <img src="../img/icon-urgent.png" alt="urgent-icon" class="urgent-icon-active" />
                  </div>
                  <div class="priority-button-medium" onclick="setPriority('medium')">
                    Medium <img src="../img/icon-medium.png" alt="" class="medium-vector" />
                  </div>
                  <div class="priority-button-low" onclick="setPriority('low')">
                    Low <img src="../img/icon-low.png" alt="" />
                  </div>
                </div>
              </div>
              <div class="flrow">
                <span>Category<required-field>*</required-field></span>
                <select class="select-task" style="display: none;">
                  <option value="" disabled selected>Select task category</option>
                  <option value="todo">Technical Task</option>
                  <option value="inprogress">User Story</option>
                </select>
                <div class="category-dropdown" tabindex="0">
                  <div class="category-selected">Select task category</div>
                  <img src="../img/arrow_drop_down.png" alt="Dropdown Icon" class="dropdown-icon" />
                  <div class="category-options">
                    <div class="category-item" data-value="Technical task">Technical Task</div>
                    <div class="category-item" data-value="User Story">User Story</div>
                  </div>
                </div>
              </div>
              <div class="subtask-container">
                <span>Subtasks</span>
                <div class="subtask-wrapper">
                  <input class="subtask" type="text" placeholder="Add new subtask" />
                  <div class="subtask-icons-div" style="display: none;">
                    <img src="../img/subtask-delete.png" alt="Delete Subtask" class="subtask-icon delete-icon" />
                    <hr class="subtask-hr" />
                    <img src="../img/subtask-check.png" alt="Check Subtask" class="subtask-icon check-icon" />
                  </div>
                  <img src="../img/icon/add.png" alt="Add Subtask" class="subtask-icon add-icon" id="addSubtask" />
                </div>
                <div class="subtasks-scroll-container"></div>
              </div>
            </form>
          </div>
        </div>
      </div>
      <div class="footer">
        <div class="footer-cover-div">
          <div class="footer-mid-div">
            <div>
              <div class="dn-925px">
                <span><required-field>*</required-field>This field is required</span>
              </div>
            </div>
            <div class="footer-btn">
              <div class="clear-btn">Clear x</div>
              <div class="create-btn">Create <img src="../img/icon/check.png" alt="" /></div>
            </div>
          </div>
        </div>
      </div>
      <div class="side-menu-bottom">
        <div class="logo-content-container-bottom">
          <!-- <div class="logo-container-side-menu-responsive">
            <img src="./img/capa_white.png" alt="Join.Logo" class="logo" />
          </div> -->
          <div class="menu-content-bottom">
            <div class="bottom-menu">
              <a href="../index.html">
                <img src="../img/icon/summary.png" alt="summary" />Summary
              </a>
            </div>
            <div class="  menu-content-div resp-cont-div bottom-menu">
              <a href="../board/board.html">
                <img src="../img/icon/board.png" alt="board" />Board
              </a>
            </div>
            <div class="selected-menu  menu-content-div bottom-menu">
              <a href="./add-task/addtask.html">
                <img src="../img/icon/add_task.png" alt="add_task" />Add Task
              </a>
            </div>
            <div class="menu-content-div bottom-menu">
              <a href="../contact/contacts.html">
                <img src="../img/icon/contacts.png" alt="contacts" />Contacts
              </a>
            </div>
          </div>
        </div>
        <!-- <div class="policy-container">
          <div class="policy-container-div">
            <div>
              <a href="./resources/private-policy/privacy-policy.html">Privacy Policy</a>
            </div>
            <div>
              <a href="./resources/legal-notice/legal-notice.html">Legal Notice</a>
            </div>
          </div>
        </div> -->
      </div>
    </div>
    <script>
      document.addEventListener("DOMContentLoaded", function () {
        document.querySelectorAll(".clear-btn").forEach((item) => {
          item.addEventListener("click", function () {
            location.reload();
          });
        });
      });

      document.querySelector(".account").addEventListener("click", function (event) {
        event.stopPropagation();
        document.querySelector(".dropdown-menu").classList.toggle("show");
      });

      document.addEventListener("click", function (event) {
        const dropdown = document.querySelector(".dropdown-menu");
        if (!dropdown.contains(event.target) && dropdown.classList.contains("show")) {
          dropdown.classList.remove("show");
        }
      });

      document.addEventListener("DOMContentLoaded", function () {
        const subtaskInput = document.querySelector(".subtask");
        const addIcon = document.querySelector(".add-icon");
        const iconsDiv = document.querySelector(".subtask-icons-div");
        const deleteIcon = document.querySelector(".delete-icon");
        const checkIcon = document.querySelector(".check-icon");

        subtaskInput.addEventListener("focus", function () {
          addIcon.style.display = "none";
          iconsDiv.style.display = "flex";
        });

        subtaskInput.addEventListener("blur", function () {
          if (!this.value) {
            addIcon.style.display = "block";
            iconsDiv.style.display = "none";
          }
        });

        deleteIcon.addEventListener("click", function () {
          subtaskInput.value = "";
          addIcon.style.display = "block";
          iconsDiv.style.display = "none";
          subtaskInput.focus();
        });

        checkIcon.addEventListener("click", function () {
          const subtaskText = subtaskInput.value.trim();
          if (subtaskText) {
            const newSubtask = document.createElement("div");
            newSubtask.className = "added-subtasks";
            newSubtask.innerHTML = `
              <div class="flexrow">
                <div>•</div>
                <div class="subtask-added-tasks">${subtaskText}</div>
              </div>
              <div class="added-subtask-icons">
                <div><img src="../img/pen.png" alt="pen"></div>
                <hr class="subtask-hr">
                <div class="trash-icon"><img src="../img/trash.png" alt="trash"></div>
              </div>
            `;
            const trashIcon = newSubtask.querySelector(".trash-icon");
            trashIcon.addEventListener("click", function () {
              newSubtask.remove();
              validateForm();
            });
            const scrollContainer = document.querySelector(".subtasks-scroll-container");
            scrollContainer.appendChild(newSubtask);
            subtaskInput.value = "";
            addIcon.style.display = "block";
            iconsDiv.style.display = "none";
            validateForm();
          }
        });
      });
    </script>
  </body>
</html><|MERGE_RESOLUTION|>--- conflicted
+++ resolved
@@ -22,12 +22,9 @@
     <script src="../add-task/scripts/scripts.js" defer></script>
     <script src="./scripts/contacts.js"></script>
     <script src="./scripts/addTask.js"></script>
-<<<<<<< HEAD
     <script src="../script/user.js"></script>
     <script src="../script/logout.js"></script>
-=======
     
->>>>>>> b5cda9d9
     <title>Document</title>
   </head>
   <body>
