/* KOMPLETT NEUE DATEI - ALLES LÖSCHEN UND NUR DIESEN CODE VERWENDEN */

* {
  margin: 0;
  padding: 0;
  box-sizing: border-box;
  font-family: 'Inter', sans-serif;
}

body {
  display: flex;
  position: relative;
  height: 100vh;
  overflow: auto;
}

/* Linke Seitenleiste */
.sidebar {
  width: 232px;
  height: 100vh;
  background-color: #2A3647;
  position: fixed;
  left: 0;
  top: 0;
  display: flex;
  flex-direction: column;
}

/* JOIN Logo in der Seitenleiste */
.sidebar-logo {
  width: 100px;
  margin: 66px auto 100px;
}

/* Footer-Links in der Seitenleiste */
.sidebar-footer {
  margin-top: auto;
  margin-bottom: 100px;
}

.sidebar-footer-link {
  display: block;
  padding: 10px 20px;
  color: white;
  text-decoration: none;
  font-size: 16px;
}

.sidebar-footer-link.active {
  background-color: #091931;
}

/* Hauptinhalt */
.main-content {
  margin-left: 232px;
  width: calc(100% - 232px);
  height: 100vh;
  position: relative;
  background-color: #f6f7f9;
  padding-top: 80px; /* Platz für den Header */
  display: flex;
  flex-direction: column;
}

/* Scrollbarer Textbereich */
.text-content {
  padding: 40px;
  overflow-y: auto;
  flex: 1;
}

/* Scrollbar-Stil */
.text-content::-webkit-scrollbar {
  width: 10px;
}

.text-content::-webkit-scrollbar-track {
  background: #f1f1f1;
}

.text-content::-webkit-scrollbar-thumb {
  background: #888;
  border-radius: 5px;
}

.text-content::-webkit-scrollbar-thumb:hover {
  background: #555;
}

/* Kopfzeile */
.header {
  position: fixed;
  top: 0;
  left: 232px;
  right: 0;
  height: 80px;
  background-color: white;
  display: flex;
  justify-content: space-between;
  align-items: center;
  padding: 0 40px;
  box-shadow: 0 2px 4px rgba(0,0,0,0.1);
  z-index: 100;
}

.header-title {
  font-size: 21px;
  color: #000;
}

/* JOIN Logo in der Kopfzeile */
.header-logo {
  height: 40px;
  width: auto;
  display: none; /* Standardmäßig ausgeblendet (Desktop) */
}

/* Account-Button oben rechts */
.account {
  width: 40px;
  height: 40px;
  border-radius: 50%;
  background-color: white;
  border: 2px solid #2A3647;
  color: #2A3647;
  display: flex;
  justify-content: center;
  align-items: center;
  font-weight: bold;
  font-size: 16px;
  cursor: pointer;
}

/* JOIN Logo rechts */
.join-logo-right {
  position: absolute;
  right: 0;
  top: 80px;
  width: auto;
  height: 40px;
  display: none;  /* Logo immer ausgeblendet */
}

/* Überschriften und Text */
h1 {
  font-size: 61px;
  font-weight: 700;
  margin-bottom: 40px;
  color: #000;
  padding-top: 20px; /* Extra Abstand nach oben */
  position: relative; /* Für z-index */
  z-index: 10; /* Sicherstellen, dass die Überschrift über anderen Elementen liegt */
}

h2 {
  font-size: 27px;
  font-weight: 700;
  margin-top: 25px;
  margin-bottom: 10px;
  color: #000;
}

p, li {
  font-size: 16px;
  line-height: 1.5;
  margin-bottom: 15px;
  color: #000;
}

@media (max-width: 924px) {
  .sidebar {
    display: none;
  }
  
  .header {
    left: 0;
  }
  
  .main-content {
    margin-left: 0;
    width: 100%;
  }
}

@media (max-width: 300px) {
  .join-logo-right {
    display: none; /* Unter 300px ausblenden */
  }

  .main-container-privacy {
    margin-top:86px !important;
    height:100vh !important;
  }

  .help-container{
    justify-content: center;
  }
}

/* Media Query für Tablets/Mobile */
@media screen and (max-width: 925px) and (min-width: 300px) {
  .header-logo {
    display: block; /* Nur zwischen 925px und 300px anzeigen */
  }
}

/* Regel für den Text "Kanban Project Management Tool" */
.main-header > div:first-child {
  display: block; /* Standardmäßig anzeigen */
}

/* Media Query um den Text zwischen 925px und 300px auszublenden */
@media screen and (max-width: 925px) and (min-width: 300px) {
  .main-header > div:first-child {
    display: none; /* Zwischen 925px und 300px ausblenden */
  }
}

/* Hauptinhalt scrollbar machen */
.header-and-main-container {
  width: 100%;
  height: 100vh;
  overflow-y: auto;
  padding-bottom: 40px;
  /* Mehr Padding oben für bessere Sichtbarkeit der Überschrift */
  padding-top: 20px;
}

/* Sorgt dafür, dass der Text-Container scrollbar ist */
section {
  height: auto;
  overflow-y: visible; /* Änderung zu 'visible' */
  padding: 0 20px;
  position: relative;
}

main {
  padding-bottom: 50px; /* Etwas Abstand am Ende */
}

<<<<<<< HEAD
/* Verbesserte Positionierung der Überschrift */
.help-container {
  padding-top: 100px; /* Mehr Platz zwischen Header und Überschrift */
  margin-bottom: 30px;
}
=======
  main {
    overflow: visible !important;
  }
}


@media (max-width:370px){
  .selected-menu-resources-external{
    width:100px;
  }

  .selected-menu-resources-external-legal{
    width:100px;
  }

  .external-bottom-menu{
    width:auto;
  }
}


@media (max-width:380px){
  .main-container-privacy{
    padding-bottom:600px;
  }
}
>>>>>>> 59f836d9
<|MERGE_RESOLUTION|>--- conflicted
+++ resolved
@@ -238,17 +238,11 @@
   padding-bottom: 50px; /* Etwas Abstand am Ende */
 }
 
-<<<<<<< HEAD
 /* Verbesserte Positionierung der Überschrift */
 .help-container {
   padding-top: 100px; /* Mehr Platz zwischen Header und Überschrift */
   margin-bottom: 30px;
 }
-=======
-  main {
-    overflow: visible !important;
-  }
-}
 
 
 @media (max-width:370px){
@@ -271,4 +265,3 @@
     padding-bottom:600px;
   }
 }
->>>>>>> 59f836d9
